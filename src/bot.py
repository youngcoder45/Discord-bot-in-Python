--- conflicted
+++ resolved
@@ -1,577 +1,288 @@
-<<<<<<< HEAD
-import os
-import logging
-import asyncio
-import discord
-import time
-from discord.ext import commands
-from datetime import datetime, timezone
-from dotenv import load_dotenv
-
-from commands.modules.sam import bridge as sam_bridge
-import atexit
-
-# Load environment variables once at startup
-load_dotenv()
-
-logging.basicConfig(level=logging.INFO, format='%(asctime)s - %(levelname)s - %(name)s - %(message)s')
-logger = logging.getLogger("codeverse.bot")
-
-TOKEN = os.getenv('DISCORD_TOKEN')
-GUILD_ID = int(os.getenv('GUILD_ID', 0))
-INSTANCE_ID = os.getenv('INSTANCE_ID', f"pid-{os.getpid()}")
-LOCK_FILE = os.getenv('BOT_LOCK_FILE', '.bot_instance.lock')
-
-intents = discord.Intents.default()
-intents.message_content = True  # Needed for legacy text commands
-intents.members = True
-intents.guilds = True
-intents.reactions = True
-intents.moderation = True  # Needed for audit log events
-
-# Essential cogs only - Moderation, Management, and Core functionality
-COGS_TO_LOAD = [
-    # Core Commands (Essential)
-    'commands.core',          # Core hybrid commands (ping, info, help menu)
-    'commands.diagnostics',   # Diagnostics (?diag, /diag)
-    
-    # Logging System (Essential - LOAD FIRST)
-    'commands.logging',       # Centralized logging system for all events
-    
-    # Moderation & Protection (Essential)
-    'commands.modcog',        # Combined moderation commands with warnings system
-    'commands.advanced_moderation',  # Advanced moderation with automod, tempban, mute, safety features
-    'commands.protection',    # Protection features (anti-spam, anti-raid, anti-nuke)
-    'commands.appeals',       # Appeal system for bans and mutes
-    
-    # Staff Management (Essential)
-    'commands.staff_shifts',  # Staff shift tracking and logging system
-    'commands.staff_points',  # Staff aura system with leaderboard
-    
-    # Server Utilities (Essential)
-    'commands.afk',           # AFK system for away message responses
-    
-    # Data & Utility (Useful but not critical)
-    'commands.data_management',  # Data backup and persistence management
-    'commands.utility',       # Embed builder commands for announcements
-    
-    # Event Handlers (Essential)
-    'events.member_events',   # Member join/leave event handlers
-    'events.message_handler', # Auto-thanks system for staff aura
-]
-
-# REMOVED COGS (Non-essential fun/utility commands):
-# - commands.utility_extra  # Fun commands: emotes, roll, remindme, randomcolor, inviteinfo
-# - commands.roles          # Self-assignable ranks (file deleted during cleanup)
-
-class CodeVerseBot(commands.Bot):
-    def __init__(self):
-        """Initialize the bot with desired prefix and intents."""
-        # Prefix changed from '!' to '?' per request and intents configured
-        super().__init__(command_prefix='?', intents=intents, help_command=None)
-        self.start_time = datetime.now(timezone.utc)
-        self.instance_id = INSTANCE_ID
-
-    async def setup_hook(self):
-        """Async setup tasks (load cogs, etc.)."""
-        # CRITICAL: Restore data BEFORE initializing databases or loading cogs
-        try:
-            from utils.data_persistence import startup_restore
-            logger.info("🔄 Restoring data before cog initialization...")
-            await startup_restore()
-            logger.info("✅ Data restoration completed")
-        except Exception as e:
-            logger.error(f"⚠️ Data restoration failed: {e}")
-        
-        # Initialize databases AFTER data restoration
-        try:
-            from utils.database_init import initialize_all_databases
-            if initialize_all_databases():
-                logger.info("🗄️ Database initialization completed")
-            else:
-                logger.warning("⚠️ Database initialization had issues")
-        except Exception as e:
-            logger.error(f"❌ Database initialization failed: {e}")
-
-        # Initialize SAM module's database
-        try:
-            # Import models first to ensure they are registered with SQLModel
-            from commands.modules.sam.features.warnings.models import Warn
-            from commands.modules.sam.internal.database import init_db
-            # Create database tables
-            await init_db()
-            logger.info("✅ SAM module database initialized")
-        except Exception as e:
-            logger.error(f"❌ SAM module database initialization failed: {e}", exc_info=True)
-        
-        # Load all cogs
-        for cog in COGS_TO_LOAD:
-            try:
-                await self.load_extension(cog)
-                logger.info(f"Loaded cog: {cog}")
-            except Exception as e:
-                logger.warning(f"Failed to load cog {cog}: {e}")
-                
-        # Connect SAM logger to bot's logging channel
-        try:
-            sam_bridge.connect_log_consumer(self)
-            logger.info("🔗 SAM logging bridge connected.")
-        except Exception as e:
-            logger.error(f"❌ Failed to connect SAM logging bridge: {e}")
-
-bot = CodeVerseBot()
-
-@bot.event
-async def on_ready():
-    if bot.user:
-        logger.info(f"Logged in as {bot.user} (ID: {bot.user.id}) [Instance: {INSTANCE_ID}]")
-    else:
-        logger.info(f"Bot logged in [Instance: {INSTANCE_ID}]")
-    
-    # Security check: Ensure bot is only in authorized servers
-    if GUILD_ID:
-        unauthorized_servers = []
-        for guild in bot.guilds:
-            if guild.id != GUILD_ID:
-                unauthorized_servers.append(guild)
-        
-        # Leave any unauthorized servers
-        for guild in unauthorized_servers:
-            logger.warning(f"🚫 Found bot in unauthorized server: {guild.name} (ID: {guild.id})")
-            try:
-                await guild.leave()
-                logger.info(f"✅ Left unauthorized server: {guild.name}")
-            except Exception as e:
-                logger.error(f"❌ Failed to leave server {guild.name}: {e}")
-        
-        # Check if bot is in the correct server
-        authorized_guild = bot.get_guild(GUILD_ID)
-        if authorized_guild:
-            logger.info(f"✅ Bot is operating in authorized server: {authorized_guild.name}")
-        else:
-            logger.warning(f"⚠️ Bot is not in the configured server (ID: {GUILD_ID})")
-    
-    # Start periodic backup task (every 6 hours)
-    try:
-        from utils.data_persistence import start_periodic_backup
-        await start_periodic_backup()
-        logger.info("🔄 Periodic backup system started")
-    except Exception as e:
-        logger.error(f"⚠️ Periodic backup system failed to start: {e}")
-    
-    # Sync slash commands
-    try:
-        # Try global sync first
-        synced = await bot.tree.sync()
-        logger.info(f"Synced {len(synced)} slash commands globally")
-        
-        # If we have a guild ID, also sync to guild for faster updates
-        if GUILD_ID:
-            guild = discord.Object(id=GUILD_ID)
-            guild_synced = await bot.tree.sync(guild=guild)
-            logger.info(f"Synced {len(guild_synced)} commands to guild {GUILD_ID}")
-    except Exception as e:
-        logger.error(f"Failed to sync slash commands: {e}")
-    
-    # Both prefix (?ping) and slash (/ping) commands are now available
-
-@bot.event
-async def on_guild_join(guild):
-    """Security: Auto-leave any unauthorized servers"""
-    # The allowed server ID is loaded from GUILD_ID in .env file
-    # Currently set to: 1263067254153805905 (your server)
-    ALLOWED_SERVER_ID = GUILD_ID
-    
-    if guild.id != ALLOWED_SERVER_ID:
-        logger.warning(f"🚫 Bot was added to unauthorized server: {guild.name} (ID: {guild.id})")
-        
-        # Try to send a message to the owner if possible
-        try:
-            if guild.owner:
-                embed = discord.Embed(
-                    title="🚫 Unauthorized Server Access",
-                    description=f"This bot is exclusive to a specific server and cannot be used here.\n\n"
-                               f"Server: {guild.name}\n"
-                               f"Server ID: {guild.id}\n\n"
-                               f"The bot will now leave this server automatically.",
-                    color=discord.Color.red()
-                )
-                await guild.owner.send(embed=embed)
-        except Exception as e:
-            logger.warning(f"Could not notify server owner: {e}")
-        
-        # Leave the unauthorized server
-        await guild.leave()
-        logger.info(f"✅ Successfully left unauthorized server: {guild.name}")
-    else:
-        logger.info(f"✅ Bot joined authorized server: {guild.name}")
-
-def cleanup():
-    """Run cleanup tasks before the bot process exits."""
-    # Disconnect SAM logger
-    try:
-        sam_bridge.disconnect_log_consumer()
-        logger.info("🔌 SAM logging bridge disconnected.")
-    except Exception as e:
-        logger.error(f"❌ Failed to disconnect SAM logging bridge: {e}")
-    
-    # Clean up the instance lock file
-    try:
-        if os.path.exists(LOCK_FILE):
-            os.remove(LOCK_FILE)
-            logger.info(f"Removed instance lock file: {LOCK_FILE}")
-    except Exception as e:
-        logger.error(f"Failed to remove lock file: {e}")
-
-atexit.register(cleanup)
-
-@bot.event
-async def on_connect():
-    logger.info(f"Bot connected to Discord Gateway [Instance: {INSTANCE_ID}]")
-
-@bot.event
-async def on_disconnect():
-    logger.info(f"Bot disconnected from Discord Gateway [Instance: {INSTANCE_ID}]")
-
-async def main():
-    if not TOKEN:
-        logger.error("DISCORD_TOKEN not set.")
-        return
-    # Single-instance guard (avoid duplicate handlers)
-    if os.getenv('ALLOW_MULTIPLE_INSTANCES', '0') != '1':
-        try:
-            if os.path.exists(LOCK_FILE):
-                    with open(LOCK_FILE,'r',encoding='utf-8') as lf:
-                        prev_data = lf.read().strip().split('|')
-                    if len(prev_data) == 3:
-                        prev_pid, prev_ts, prev_id = prev_data
-                        # If PID still alive (best effort) and lock age < 10 min -> block
-                        lock_age = time.time() - float(prev_ts)
-                        pid_alive = False
-                        try:
-                            os.kill(int(prev_pid), 0)
-                            pid_alive = True
-                        except Exception:
-                            pid_alive = False
-                        if lock_age < 600 and pid_alive and prev_id != INSTANCE_ID:
-                            logger.error("Another bot instance running (pid=%s id=%s age=%ss).", prev_pid, prev_id, int(lock_age))
-                            return
-            with open(LOCK_FILE,'w',encoding='utf-8') as f:
-                f.write(f"{os.getpid()}|{time.time()}|{INSTANCE_ID}")
-                # Register cleanup
-                def _cleanup():
-                    try:
-                        if os.path.exists(LOCK_FILE):
-                            with open(LOCK_FILE,'r',encoding='utf-8') as lf:
-                                content = lf.read().strip()
-                            if content.startswith(str(os.getpid())):
-                                os.remove(LOCK_FILE)
-                    except Exception:
-                        pass
-                atexit.register(_cleanup)
-        except Exception as e:
-            logger.warning(f"Instance lock handling failed: {e}")
-    # Start lightweight keep-alive server (optional)
-    try:
-        from utils.keep_alive import keep_alive
-        keep_alive()
-    except Exception as e:
-        logger.warning(f"Keep-alive server failed to start: {e}")
-    await bot.start(TOKEN)
-
-if __name__ == "__main__":
-    try:
-        asyncio.run(main())
-    except KeyboardInterrupt:
-        logger.info("Shutdown requested by user")
-    except Exception as exc:
-=======
-import os
-import logging
-import asyncio
-import discord
-import time
-from discord.ext import commands
-from datetime import datetime, timezone
-from dotenv import load_dotenv
-
-from commands.modules.sam import bridge as sam_bridge
-import atexit
-
-# Load environment variables once at startup
-load_dotenv()
-
-logging.basicConfig(level=logging.INFO, format='%(asctime)s - %(levelname)s - %(name)s - %(message)s')
-logger = logging.getLogger("codeverse.bot")
-
-TOKEN = os.getenv('DISCORD_TOKEN')
-GUILD_ID = int(os.getenv('GUILD_ID', 0))
-INSTANCE_ID = os.getenv('INSTANCE_ID', f"pid-{os.getpid()}")
-LOCK_FILE = os.getenv('BOT_LOCK_FILE', '.bot_instance.lock')
-
-intents = discord.Intents.default()
-intents.message_content = True  # Needed for legacy text commands
-intents.members = True
-intents.guilds = True
-intents.reactions = True
-intents.moderation = True  # Needed for audit log events
-
-# Essential cogs only - Moderation, Management, and Core functionality
-COGS_TO_LOAD = [
-    # Core Commands (Essential)
-    'commands.core',          # Core hybrid commands (ping, info, help menu)
-    'commands.diagnostics',   # Diagnostics (?diag, /diag)
-    
-    # Logging System (Essential - LOAD FIRST)
-    'commands.logging',       # Centralized logging system for all events
-    
-    # Moderation & Protection (Essential)
-    'commands.modcog',        # Combined moderation commands with warnings system
-    'commands.advanced_moderation',  # Advanced moderation with automod, tempban, mute, safety features
-    'commands.protection',    # Protection features (anti-spam, anti-raid, anti-nuke)
-    'commands.appeals',       # Appeal system for bans and mutes
-    'commands.spam_catch',
-    
-    # Staff Management (Essential)
-    'commands.staff_shifts',  # Staff shift tracking and logging system
-    'commands.staff_points',  # Staff aura system with leaderboard
-    
-    # Server Utilities (Essential)
-    'commands.afk',           # AFK system for away message responses
-    
-    # Data & Utility (Useful but not critical)
-    'commands.data_management',  # Data backup and persistence management
-    'commands.utility',       # Embed builder commands for announcements
-    
-    # Event Handlers (Essential)
-    'events.member_events',   # Member join/leave event handlers
-    'events.message_handler', # Auto-thanks system for staff aura
-]
-
-# REMOVED COGS (Non-essential fun/utility commands):
-# - commands.utility_extra  # Fun commands: emotes, roll, remindme, randomcolor, inviteinfo
-# - commands.roles          # Self-assignable ranks (file deleted during cleanup)
-
-class CodeVerseBot(commands.Bot):
-    def __init__(self):
-        """Initialize the bot with desired prefix and intents."""
-        # Prefix changed from '!' to '?' per request and intents configured
-        super().__init__(command_prefix='?', intents=intents, help_command=None)
-        self.start_time = datetime.now(timezone.utc)
-        self.instance_id = INSTANCE_ID
-
-    async def setup_hook(self):
-        """Async setup tasks (load cogs, etc.)."""
-        # CRITICAL: Restore data BEFORE initializing databases or loading cogs
-        try:
-            from utils.data_persistence import startup_restore
-            logger.info("🔄 Restoring data before cog initialization...")
-            await startup_restore()
-            logger.info("✅ Data restoration completed")
-        except Exception as e:
-            logger.error(f"⚠️ Data restoration failed: {e}")
-        
-        # Initialize databases AFTER data restoration
-        try:
-            from utils.database_init import initialize_all_databases
-            if initialize_all_databases():
-                logger.info("🗄️ Database initialization completed")
-            else:
-                logger.warning("⚠️ Database initialization had issues")
-        except Exception as e:
-            logger.error(f"❌ Database initialization failed: {e}")
-
-        # Initialize SAM module's database
-        try:
-            # Import models first to ensure they are registered with SQLModel
-            from commands.modules.sam.features.warnings.models import Warn
-            from commands.modules.sam.internal.database import init_db
-            # Create database tables
-            await init_db()
-            logger.info("✅ SAM module database initialized")
-        except Exception as e:
-            logger.error(f"❌ SAM module database initialization failed: {e}", exc_info=True)
-        
-        # Load all cogs
-        for cog in COGS_TO_LOAD:
-            try:
-                await self.load_extension(cog)
-                logger.info(f"Loaded cog: {cog}")
-            except Exception as e:
-                logger.warning(f"Failed to load cog {cog}: {e}")
-                
-        # Connect SAM logger to bot's logging channel
-        try:
-            sam_bridge.connect_log_consumer(self)
-            logger.info("🔗 SAM logging bridge connected.")
-        except Exception as e:
-            logger.error(f"❌ Failed to connect SAM logging bridge: {e}")
-
-bot = CodeVerseBot()
-
-@bot.event
-async def on_ready():
-    if bot.user:
-        logger.info(f"Logged in as {bot.user} (ID: {bot.user.id}) [Instance: {INSTANCE_ID}]")
-    else:
-        logger.info(f"Bot logged in [Instance: {INSTANCE_ID}]")
-    
-    # Security check: Ensure bot is only in authorized servers
-    if GUILD_ID:
-        unauthorized_servers = []
-        for guild in bot.guilds:
-            if guild.id != GUILD_ID:
-                unauthorized_servers.append(guild)
-        
-        # Leave any unauthorized servers
-        for guild in unauthorized_servers:
-            logger.warning(f"🚫 Found bot in unauthorized server: {guild.name} (ID: {guild.id})")
-            try:
-                await guild.leave()
-                logger.info(f"✅ Left unauthorized server: {guild.name}")
-            except Exception as e:
-                logger.error(f"❌ Failed to leave server {guild.name}: {e}")
-        
-        # Check if bot is in the correct server
-        authorized_guild = bot.get_guild(GUILD_ID)
-        if authorized_guild:
-            logger.info(f"✅ Bot is operating in authorized server: {authorized_guild.name}")
-        else:
-            logger.warning(f"⚠️ Bot is not in the configured server (ID: {GUILD_ID})")
-    
-    # Start periodic backup task (every 6 hours)
-    try:
-        from utils.data_persistence import start_periodic_backup
-        await start_periodic_backup()
-        logger.info("🔄 Periodic backup system started")
-    except Exception as e:
-        logger.error(f"⚠️ Periodic backup system failed to start: {e}")
-    
-    # Sync slash commands
-    try:
-        # Try global sync first
-        synced = await bot.tree.sync()
-        logger.info(f"Synced {len(synced)} slash commands globally")
-        
-        # If we have a guild ID, also sync to guild for faster updates
-        if GUILD_ID:
-            guild = discord.Object(id=GUILD_ID)
-            guild_synced = await bot.tree.sync(guild=guild)
-            logger.info(f"Synced {len(guild_synced)} commands to guild {GUILD_ID}")
-    except Exception as e:
-        logger.error(f"Failed to sync slash commands: {e}")
-    
-    # Both prefix (?ping) and slash (/ping) commands are now available
-
-@bot.event
-async def on_guild_join(guild):
-    """Security: Auto-leave any unauthorized servers"""
-    # The allowed server ID is loaded from GUILD_ID in .env file
-    # Currently set to: 1263067254153805905 (your server)
-    ALLOWED_SERVER_ID = GUILD_ID
-    
-    if guild.id != ALLOWED_SERVER_ID:
-        logger.warning(f"🚫 Bot was added to unauthorized server: {guild.name} (ID: {guild.id})")
-        
-        # Try to send a message to the owner if possible
-        try:
-            if guild.owner:
-                embed = discord.Embed(
-                    title="🚫 Unauthorized Server Access",
-                    description=f"This bot is exclusive to a specific server and cannot be used here.\n\n"
-                               f"Server: {guild.name}\n"
-                               f"Server ID: {guild.id}\n\n"
-                               f"The bot will now leave this server automatically.",
-                    color=discord.Color.red()
-                )
-                await guild.owner.send(embed=embed)
-        except Exception as e:
-            logger.warning(f"Could not notify server owner: {e}")
-        
-        # Leave the unauthorized server
-        await guild.leave()
-        logger.info(f"✅ Successfully left unauthorized server: {guild.name}")
-    else:
-        logger.info(f"✅ Bot joined authorized server: {guild.name}")
-
-def cleanup():
-    """Run cleanup tasks before the bot process exits."""
-    # Disconnect SAM logger
-    try:
-        sam_bridge.disconnect_log_consumer()
-        logger.info("🔌 SAM logging bridge disconnected.")
-    except Exception as e:
-        logger.error(f"❌ Failed to disconnect SAM logging bridge: {e}")
-    
-    # Clean up the instance lock file
-    try:
-        if os.path.exists(LOCK_FILE):
-            os.remove(LOCK_FILE)
-            logger.info(f"Removed instance lock file: {LOCK_FILE}")
-    except Exception as e:
-        logger.error(f"Failed to remove lock file: {e}")
-
-atexit.register(cleanup)
-
-@bot.event
-async def on_connect():
-    logger.info(f"Bot connected to Discord Gateway [Instance: {INSTANCE_ID}]")
-
-@bot.event
-async def on_disconnect():
-    logger.info(f"Bot disconnected from Discord Gateway [Instance: {INSTANCE_ID}]")
-
-async def main():
-    if not TOKEN:
-        logger.error("DISCORD_TOKEN not set.")
-        return
-    # Single-instance guard (avoid duplicate handlers)
-    if os.getenv('ALLOW_MULTIPLE_INSTANCES', '0') != '1':
-        try:
-            if os.path.exists(LOCK_FILE):
-                    with open(LOCK_FILE,'r',encoding='utf-8') as lf:
-                        prev_data = lf.read().strip().split('|')
-                    if len(prev_data) == 3:
-                        prev_pid, prev_ts, prev_id = prev_data
-                        # If PID still alive (best effort) and lock age < 10 min -> block
-                        lock_age = time.time() - float(prev_ts)
-                        pid_alive = False
-                        try:
-                            os.kill(int(prev_pid), 0)
-                            pid_alive = True
-                        except Exception:
-                            pid_alive = False
-                        if lock_age < 600 and pid_alive and prev_id != INSTANCE_ID:
-                            logger.error("Another bot instance running (pid=%s id=%s age=%ss).", prev_pid, prev_id, int(lock_age))
-                            return
-            with open(LOCK_FILE,'w',encoding='utf-8') as f:
-                f.write(f"{os.getpid()}|{time.time()}|{INSTANCE_ID}")
-                # Register cleanup
-                def _cleanup():
-                    try:
-                        if os.path.exists(LOCK_FILE):
-                            with open(LOCK_FILE,'r',encoding='utf-8') as lf:
-                                content = lf.read().strip()
-                            if content.startswith(str(os.getpid())):
-                                os.remove(LOCK_FILE)
-                    except Exception:
-                        pass
-                atexit.register(_cleanup)
-        except Exception as e:
-            logger.warning(f"Instance lock handling failed: {e}")
-    # Start lightweight keep-alive server (optional)
-    try:
-        from utils.keep_alive import keep_alive
-        keep_alive()
-    except Exception as e:
-        logger.warning(f"Keep-alive server failed to start: {e}")
-    await bot.start(TOKEN)
-
-if __name__ == "__main__":
-    try:
-        asyncio.run(main())
-    except KeyboardInterrupt:
-        logger.info("Shutdown requested by user")
-    except Exception as exc:
->>>>>>> 7eb8355d
+import os
+import logging
+import asyncio
+import discord
+import time
+from discord.ext import commands
+from datetime import datetime, timezone
+from dotenv import load_dotenv
+
+from commands.modules.sam import bridge as sam_bridge
+import atexit
+
+# Load environment variables once at startup
+load_dotenv()
+
+logging.basicConfig(level=logging.INFO, format='%(asctime)s - %(levelname)s - %(name)s - %(message)s')
+logger = logging.getLogger("codeverse.bot")
+
+TOKEN = os.getenv('DISCORD_TOKEN')
+GUILD_ID = int(os.getenv('GUILD_ID', 0))
+INSTANCE_ID = os.getenv('INSTANCE_ID', f"pid-{os.getpid()}")
+LOCK_FILE = os.getenv('BOT_LOCK_FILE', '.bot_instance.lock')
+
+intents = discord.Intents.default()
+intents.message_content = True  # Needed for legacy text commands
+intents.members = True
+intents.guilds = True
+intents.reactions = True
+intents.moderation = True  # Needed for audit log events
+
+# Essential cogs only - Moderation, Management, and Core functionality
+COGS_TO_LOAD = [
+    # Core Commands (Essential)
+    'commands.core',          # Core hybrid commands (ping, info, help menu)
+    'commands.diagnostics',   # Diagnostics (?diag, /diag)
+    
+    # Logging System (Essential - LOAD FIRST)
+    'commands.logging',       # Centralized logging system for all events
+    
+    # Moderation & Protection (Essential)
+    'commands.modcog',        # Combined moderation commands with warnings system
+    'commands.advanced_moderation',  # Advanced moderation with automod, tempban, mute, safety features
+    'commands.protection',    # Protection features (anti-spam, anti-raid, anti-nuke)
+    'commands.appeals',       # Appeal system for bans and mutes
+    'commands.spam_catch',    # Spam detection and catching
+    
+    # Staff Management (Essential)
+    'commands.staff_shifts',  # Staff shift tracking and logging system
+    'commands.staff_points',  # Staff aura system with leaderboard
+    
+    # Server Utilities (Essential)
+    'commands.afk',           # AFK system for away message responses
+    
+    # Data & Utility (Useful but not critical)
+    'commands.data_management',  # Data backup and persistence management
+    'commands.utility',       # Embed builder commands for announcements
+    
+    # Event Handlers (Essential)
+    'events.member_events',   # Member join/leave event handlers
+    'events.message_handler', # Auto-thanks system for staff aura
+]
+
+# REMOVED COGS (Non-essential fun/utility commands):
+# - commands.utility_extra  # Fun commands: emotes, roll, remindme, randomcolor, inviteinfo
+# - commands.roles          # Self-assignable ranks (file deleted during cleanup)
+
+class CodeVerseBot(commands.Bot):
+    def __init__(self):
+        """Initialize the bot with desired prefix and intents."""
+        # Prefix changed from '!' to '?' per request and intents configured
+        super().__init__(command_prefix='?', intents=intents, help_command=None)
+        self.start_time = datetime.now(timezone.utc)
+        self.instance_id = INSTANCE_ID
+
+    async def setup_hook(self):
+        """Async setup tasks (load cogs, etc.)."""
+        # CRITICAL: Restore data BEFORE initializing databases or loading cogs
+        try:
+            from utils.data_persistence import startup_restore
+            logger.info("🔄 Restoring data before cog initialization...")
+            await startup_restore()
+            logger.info("✅ Data restoration completed")
+        except Exception as e:
+            logger.error(f"⚠️ Data restoration failed: {e}")
+        
+        # Initialize databases AFTER data restoration
+        try:
+            from utils.database_init import initialize_all_databases
+            if initialize_all_databases():
+                logger.info("🗄️ Database initialization completed")
+            else:
+                logger.warning("⚠️ Database initialization had issues")
+        except Exception as e:
+            logger.error(f"❌ Database initialization failed: {e}")
+
+        # Initialize SAM module's database
+        try:
+            # Import models first to ensure they are registered with SQLModel
+            from commands.modules.sam.features.warnings.models import Warn
+            from commands.modules.sam.internal.database import init_db
+            # Create database tables
+            await init_db()
+            logger.info("✅ SAM module database initialized")
+        except Exception as e:
+            logger.error(f"❌ SAM module database initialization failed: {e}", exc_info=True)
+        
+        # Load all cogs
+        for cog in COGS_TO_LOAD:
+            try:
+                await self.load_extension(cog)
+                logger.info(f"Loaded cog: {cog}")
+            except Exception as e:
+                logger.warning(f"Failed to load cog {cog}: {e}")
+                
+        # Connect SAM logger to bot's logging channel
+        try:
+            sam_bridge.connect_log_consumer(self)
+            logger.info("🔗 SAM logging bridge connected.")
+        except Exception as e:
+            logger.error(f"❌ Failed to connect SAM logging bridge: {e}")
+
+bot = CodeVerseBot()
+
+@bot.event
+async def on_ready():
+    if bot.user:
+        logger.info(f"Logged in as {bot.user} (ID: {bot.user.id}) [Instance: {INSTANCE_ID}]")
+    else:
+        logger.info(f"Bot logged in [Instance: {INSTANCE_ID}]")
+    
+    # Security check: Ensure bot is only in authorized servers
+    if GUILD_ID:
+        unauthorized_servers = []
+        for guild in bot.guilds:
+            if guild.id != GUILD_ID:
+                unauthorized_servers.append(guild)
+        
+        # Leave any unauthorized servers
+        for guild in unauthorized_servers:
+            logger.warning(f"🚫 Found bot in unauthorized server: {guild.name} (ID: {guild.id})")
+            try:
+                await guild.leave()
+                logger.info(f"✅ Left unauthorized server: {guild.name}")
+            except Exception as e:
+                logger.error(f"❌ Failed to leave server {guild.name}: {e}")
+        
+        # Check if bot is in the correct server
+        authorized_guild = bot.get_guild(GUILD_ID)
+        if authorized_guild:
+            logger.info(f"✅ Bot is operating in authorized server: {authorized_guild.name}")
+        else:
+            logger.warning(f"⚠️ Bot is not in the configured server (ID: {GUILD_ID})")
+    
+    # Start periodic backup task (every 6 hours)
+    try:
+        from utils.data_persistence import start_periodic_backup
+        await start_periodic_backup()
+        logger.info("🔄 Periodic backup system started")
+    except Exception as e:
+        logger.error(f"⚠️ Periodic backup system failed to start: {e}")
+    
+    # Sync slash commands
+    try:
+        # Try global sync first
+        synced = await bot.tree.sync()
+        logger.info(f"Synced {len(synced)} slash commands globally")
+        
+        # If we have a guild ID, also sync to guild for faster updates
+        if GUILD_ID:
+            guild = discord.Object(id=GUILD_ID)
+            guild_synced = await bot.tree.sync(guild=guild)
+            logger.info(f"Synced {len(guild_synced)} commands to guild {GUILD_ID}")
+    except Exception as e:
+        logger.error(f"Failed to sync slash commands: {e}")
+    
+    # Both prefix (?ping) and slash (/ping) commands are now available
+
+@bot.event
+async def on_guild_join(guild):
+    """Security: Auto-leave any unauthorized servers"""
+    # The allowed server ID is loaded from GUILD_ID in .env file
+    # Currently set to: 1263067254153805905 (your server)
+    ALLOWED_SERVER_ID = GUILD_ID
+    
+    if guild.id != ALLOWED_SERVER_ID:
+        logger.warning(f"🚫 Bot was added to unauthorized server: {guild.name} (ID: {guild.id})")
+        
+        # Try to send a message to the owner if possible
+        try:
+            if guild.owner:
+                embed = discord.Embed(
+                    title="🚫 Unauthorized Server Access",
+                    description=f"This bot is exclusive to a specific server and cannot be used here.\n\n"
+                               f"Server: {guild.name}\n"
+                               f"Server ID: {guild.id}\n\n"
+                               f"The bot will now leave this server automatically.",
+                    color=discord.Color.red()
+                )
+                await guild.owner.send(embed=embed)
+        except Exception as e:
+            logger.warning(f"Could not notify server owner: {e}")
+        
+        # Leave the unauthorized server
+        await guild.leave()
+        logger.info(f"✅ Successfully left unauthorized server: {guild.name}")
+    else:
+        logger.info(f"✅ Bot joined authorized server: {guild.name}")
+
+def cleanup():
+    """Run cleanup tasks before the bot process exits."""
+    # Disconnect SAM logger
+    try:
+        sam_bridge.disconnect_log_consumer()
+        logger.info("🔌 SAM logging bridge disconnected.")
+    except Exception as e:
+        logger.error(f"❌ Failed to disconnect SAM logging bridge: {e}")
+    
+    # Clean up the instance lock file
+    try:
+        if os.path.exists(LOCK_FILE):
+            os.remove(LOCK_FILE)
+            logger.info(f"Removed instance lock file: {LOCK_FILE}")
+    except Exception as e:
+        logger.error(f"Failed to remove lock file: {e}")
+
+atexit.register(cleanup)
+
+@bot.event
+async def on_connect():
+    logger.info(f"Bot connected to Discord Gateway [Instance: {INSTANCE_ID}]")
+
+@bot.event
+async def on_disconnect():
+    logger.info(f"Bot disconnected from Discord Gateway [Instance: {INSTANCE_ID}]")
+
+async def main():
+    if not TOKEN:
+        logger.error("DISCORD_TOKEN not set.")
+        return
+    # Single-instance guard (avoid duplicate handlers)
+    if os.getenv('ALLOW_MULTIPLE_INSTANCES', '0') != '1':
+        try:
+            if os.path.exists(LOCK_FILE):
+                    with open(LOCK_FILE,'r',encoding='utf-8') as lf:
+                        prev_data = lf.read().strip().split('|')
+                    if len(prev_data) == 3:
+                        prev_pid, prev_ts, prev_id = prev_data
+                        # If PID still alive (best effort) and lock age < 10 min -> block
+                        lock_age = time.time() - float(prev_ts)
+                        pid_alive = False
+                        try:
+                            os.kill(int(prev_pid), 0)
+                            pid_alive = True
+                        except Exception:
+                            pid_alive = False
+                        if lock_age < 600 and pid_alive and prev_id != INSTANCE_ID:
+                            logger.error("Another bot instance running (pid=%s id=%s age=%ss).", prev_pid, prev_id, int(lock_age))
+                            return
+            with open(LOCK_FILE,'w',encoding='utf-8') as f:
+                f.write(f"{os.getpid()}|{time.time()}|{INSTANCE_ID}")
+                # Register cleanup
+                def _cleanup():
+                    try:
+                        if os.path.exists(LOCK_FILE):
+                            with open(LOCK_FILE,'r',encoding='utf-8') as lf:
+                                content = lf.read().strip()
+                            if content.startswith(str(os.getpid())):
+                                os.remove(LOCK_FILE)
+                    except Exception:
+                        pass
+                atexit.register(_cleanup)
+        except Exception as e:
+            logger.warning(f"Instance lock handling failed: {e}")
+    # Start lightweight keep-alive server (optional)
+    try:
+        from utils.keep_alive import keep_alive
+        keep_alive()
+    except Exception as e:
+        logger.warning(f"Keep-alive server failed to start: {e}")
+    await bot.start(TOKEN)
+
+if __name__ == "__main__":
+    try:
+        asyncio.run(main())
+    except KeyboardInterrupt:
+        logger.info("Shutdown requested by user")
+    except Exception as exc:
         logger.error(f"Fatal error: {exc}")