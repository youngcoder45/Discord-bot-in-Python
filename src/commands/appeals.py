--- conflicted
+++ resolved
@@ -3,11 +3,8 @@
 from discord import app_commands
 import sqlite3
 import sys
-<<<<<<< HEAD
-=======
 import asyncio
 from datetime import datetime, timezone, timedelta
->>>>>>> ecbdb246
 from pathlib import Path
 
 # Add parent directory to path to import config
@@ -24,8 +21,6 @@
         self.bot = bot
         init_db()
         self._timeout_dedupe_cache = {}  # {user_id: timestamp} - prevents double DM within 5s
-<<<<<<< HEAD
-=======
         self._appeal_cleanup_task = None
         self._setup_appeal_cleanup_task()
         
@@ -99,7 +94,6 @@
             pass
         except Exception as e:
             print(f"[Appeals] Error in cleanup task: {e}")
->>>>>>> ecbdb246
 
     # ---------------- Internal Helper ----------------
     async def _send_appeal_form(self, user: discord.User | discord.Member, guild: discord.Guild, action_type: str, reason: str | None = None):
@@ -107,22 +101,6 @@
             if user.bot or (self.bot.user and user.id == self.bot.user.id):
                 return
             
-<<<<<<< HEAD
-            # Dedupe check: if sent within 5s, skip (prevents both audit log + member_update firing)
-            import time
-            now = time.time()
-            last_sent = self._timeout_dedupe_cache.get(user.id)
-            if last_sent and (now - last_sent) < 5:
-                print(f"[Appeals] Skipped duplicate DM to {user} (sent {now - last_sent:.1f}s ago)")
-                return
-            self._timeout_dedupe_cache[user.id] = now
-            
-            # Cleanup old cache entries (keep last 50)
-            if len(self._timeout_dedupe_cache) > 50:
-                oldest = sorted(self._timeout_dedupe_cache.items(), key=lambda x: x[1])[:25]
-                for uid, _ in oldest:
-                    del self._timeout_dedupe_cache[uid]
-=======
             # Dedupe check: if sent within 10s, skip (prevents duplicates from various event sources)
             # This is important because ban and timeout events can fire from multiple sources
             import time
@@ -139,7 +117,6 @@
                 oldest = sorted(self._timeout_dedupe_cache.items(), key=lambda x: x[1])[:50]
                 for key, _ in oldest:
                     del self._timeout_dedupe_cache[key]
->>>>>>> ecbdb246
             
             # Modern, professional appeal form
             embed = discord.Embed(
@@ -190,89 +167,9 @@
             print(f"[Appeals] Cannot DM {user} (forbidden)")
         except Exception as e:
             print(f"[Appeals] DM error to {user}: {e}")
-<<<<<<< HEAD
 
     # ---------------- Listeners ----------------
     @commands.Cog.listener()
-    async def on_audit_log_entry_create(self, entry: discord.AuditLogEntry):
-        if not entry.target or not isinstance(entry.target, (discord.User, discord.Member)):
-            return
-        if getattr(entry.target, 'bot', False):
-            return
-        
-        # Filter out appeal-related audit entries (approval/denial actions)
-        if entry.reason and any(keyword in entry.reason.lower() for keyword in ['appeal', 'approved', 'unbanned', 'untimeout', 'denied']):
-            print(f"[Appeals] Skipped audit log entry with appeal-related reason: {entry.reason}")
-            return
-        
-        action_type = None
-        if entry.action == discord.AuditLogAction.kick:
-            action_type = "kicked"
-        elif entry.action == discord.AuditLogAction.ban:
-            action_type = "banned"
-        elif entry.action == discord.AuditLogAction.member_update:
-            # timeout detection via audit log (backup to on_member_update)
-            try:
-                changes = entry.changes
-                if hasattr(changes, 'timed_out_until') or 'timed_out_until' in str(changes):
-                    action_type = "timed out"
-            except Exception:
-                pass
-        if action_type:
-            await self._send_appeal_form(entry.target, entry.guild, action_type, entry.reason)
-=======
->>>>>>> ecbdb246
-
-    # ---------------- Listeners ----------------
-    @commands.Cog.listener()
-<<<<<<< HEAD
-    async def on_member_update(self, before: discord.Member, after: discord.Member):
-        if after.bot:
-            return
-        
-        # Debug: Log timeout changes
-        before_timeout = before.timed_out_until
-        after_timeout = after.timed_out_until
-        
-        # Only send appeal form when timeout is APPLIED (not removed)
-        # before_timeout is None = no timeout before
-        # after_timeout is not None = has timeout after
-        # This means timeout was just added
-        if before_timeout is None and after_timeout is not None:
-            reason = "Timeout applied"
-            try:
-                async for entry in after.guild.audit_logs(action=discord.AuditLogAction.member_update, limit=5):
-                    if entry.target and entry.target.id == after.id:
-                        audit_reason = entry.reason or reason
-                        # Skip if audit reason contains appeal-related keywords (likely from approval/manual untimeout)
-                        if audit_reason and not any(keyword in audit_reason.lower() for keyword in ['appeal', 'approved', 'unbanned', 'untimeout']):
-                            reason = audit_reason
-                        break
-            except Exception:
-                pass
-            print(f"[Appeals] Timeout APPLIED to {after}: before={before_timeout}, after={after_timeout}, reason={reason}")
-            await self._send_appeal_form(after, after.guild, "timed out", reason)
-            # Log channel notification
-            for cid in (1423642446616592385, 1399746928585085068):
-                ch = self.bot.get_channel(cid)
-                if ch:
-                    embed = discord.Embed(
-                        title=" Appeal DM Sent",
-                        description=f"Sent appeal form to {after.mention} (timeout)",
-                        color=0x3498db
-                    )
-                    embed.add_field(name="User", value=f"{after} ({after.id})", inline=True)
-                    if after_timeout:
-                        embed.add_field(name="Until", value=f"<t:{int(after_timeout.timestamp())}:F>", inline=True)
-                    embed.add_field(name="Reason", value=reason, inline=False)
-                    await ch.send(embed=embed)
-                    break
-
-    @commands.Cog.listener()
-    async def on_message(self, message: discord.Message):
-        """Phase 1: Accept any first DM as appeal, ignore duplicates. Verify user is still punished."""
-        if not isinstance(message.channel, discord.DMChannel) or message.author.bot:
-=======
     async def on_audit_log_entry_create(self, entry: discord.AuditLogEntry):
         """Process audit logs for kicks only - bans and timeouts handled by dedicated listeners"""
         if not entry.target or not isinstance(entry.target, (discord.User, discord.Member)):
@@ -329,20 +226,8 @@
     async def on_member_update(self, before: discord.Member, after: discord.Member):
         """Handle timeout changes"""
         if after.bot:
->>>>>>> ecbdb246
-            return
-        content = message.content.strip()
-        if not content:
-            print(f"[Appeals] Empty DM ignored from {message.author.id}")
-            return
-        
-<<<<<<< HEAD
-        # Check if user is actually banned or timed out in ANY mutual guild
-        is_punished = False
-        punishment_type = "unknown"
-        guild_name = "the server"
-        
-=======
+            return
+        
         before_timeout = before.timed_out_until
         after_timeout = after.timed_out_until
         
@@ -430,7 +315,6 @@
         guild_name = "the server"
         punishment_guild = None
         
->>>>>>> ecbdb246
         for guild in self.bot.guilds:
             # Check if banned
             try:
@@ -438,41 +322,72 @@
                 is_punished = True
                 punishment_type = "banned"
                 guild_name = guild.name
-<<<<<<< HEAD
-=======
                 punishment_guild = guild
->>>>>>> ecbdb246
                 break
             except discord.NotFound:
                 pass
             except Exception:
                 pass
-<<<<<<< HEAD
             
             # Check if timed out (must be a member)
             member = guild.get_member(message.author.id)
             if member and getattr(member, 'timed_out_until', None):
-                is_punished = True
-                punishment_type = "timed out"
-                guild_name = guild.name
-                break
-        
-        # If not punished, auto-close any approved appeals and reject new appeal
+                timeout_until = member.timed_out_until
+                # Check if timeout is actually still active
+                if timeout_until and timeout_until > datetime.now(timezone.utc):
+                    is_punished = True
+                    punishment_type = "timed out"
+                    guild_name = guild.name
+                    punishment_guild = guild
+                    break
+        
+        # If not punished, auto-close any pending appeals and reject new appeal
         if not is_punished:
-            try:
-                embed = discord.Embed(
-                    title=" No Active Punishment",
-                    description="You don't currently have any active punishments (ban or timeout) in our servers.",
-                    color=0xe74c3c
-                )
-                embed.add_field(
-                    name=" Note",
-                    value="Appeals can only be submitted if you have an active punishment. If your punishment was already lifted, no appeal is needed.",
-                    inline=False
-                )
-                await message.author.send(embed=embed)
-            except Exception:
-                pass
+            # Auto-approve any pending appeals for this user
+            conn = sqlite3.connect(DATABASE_NAME)
+            cursor = conn.cursor()
+            cursor.execute('SELECT id FROM unban_requests WHERE user_id = ? AND status = "pending"', (message.author.id,))
+            appeals = cursor.fetchall()
+            
+            if appeals:
+                for (appeal_id,) in appeals:
+                    # Update appeal status
+                    cursor.execute('UPDATE unban_requests SET status = "approved" WHERE id = ?', (appeal_id,))
+                    print(f"[Appeals] Auto-approved appeal #{appeal_id} - punishment expired for {message.author.id}")
+                
+                conn.commit()
+                
+                try:
+                    embed = discord.Embed(
+                        title=" Your Appeal Status",
+                        description="Your punishment appears to have expired or been removed, so your pending appeal has been automatically approved.",
+                        color=0x2ecc71
+                    )
+                    embed.add_field(
+                        name=" Note",
+                        value="No further action is required. You can now participate in our servers normally.",
+                        inline=False
+                    )
+                    await message.author.send(embed=embed)
+                except Exception:
+                    pass
+            else:
+                try:
+                    embed = discord.Embed(
+                        title=" No Active Punishment",
+                        description="You don't currently have any active punishments (ban or timeout) in our servers.",
+                        color=0xe74c3c
+                    )
+                    embed.add_field(
+                        name=" Note",
+                        value="Appeals can only be submitted if you have an active punishment. If your punishment was already lifted, no appeal is needed.",
+                        inline=False
+                    )
+                    await message.author.send(embed=embed)
+                except Exception:
+                    pass
+            
+            conn.close()
             print(f"[Appeals] DM rejected from {message.author.id} - no active punishment found")
             return
         
@@ -496,91 +411,6 @@
                 await message.author.send(embed=embed)
             except Exception:
                 pass
-=======
-            
-            # Check if timed out (must be a member)
-            member = guild.get_member(message.author.id)
-            if member and getattr(member, 'timed_out_until', None):
-                timeout_until = member.timed_out_until
-                # Check if timeout is actually still active
-                if timeout_until and timeout_until > datetime.now(timezone.utc):
-                    is_punished = True
-                    punishment_type = "timed out"
-                    guild_name = guild.name
-                    punishment_guild = guild
-                    break
-        
-        # If not punished, auto-close any pending appeals and reject new appeal
-        if not is_punished:
-            # Auto-approve any pending appeals for this user
-            conn = sqlite3.connect(DATABASE_NAME)
-            cursor = conn.cursor()
-            cursor.execute('SELECT id FROM unban_requests WHERE user_id = ? AND status = "pending"', (message.author.id,))
-            appeals = cursor.fetchall()
-            
-            if appeals:
-                for (appeal_id,) in appeals:
-                    # Update appeal status
-                    cursor.execute('UPDATE unban_requests SET status = "approved" WHERE id = ?', (appeal_id,))
-                    print(f"[Appeals] Auto-approved appeal #{appeal_id} - punishment expired for {message.author.id}")
-                
-                conn.commit()
-                
-                try:
-                    embed = discord.Embed(
-                        title=" Your Appeal Status",
-                        description="Your punishment appears to have expired or been removed, so your pending appeal has been automatically approved.",
-                        color=0x2ecc71
-                    )
-                    embed.add_field(
-                        name=" Note",
-                        value="No further action is required. You can now participate in our servers normally.",
-                        inline=False
-                    )
-                    await message.author.send(embed=embed)
-                except Exception:
-                    pass
-            else:
-                try:
-                    embed = discord.Embed(
-                        title=" No Active Punishment",
-                        description="You don't currently have any active punishments (ban or timeout) in our servers.",
-                        color=0xe74c3c
-                    )
-                    embed.add_field(
-                        name=" Note",
-                        value="Appeals can only be submitted if you have an active punishment. If your punishment was already lifted, no appeal is needed.",
-                        inline=False
-                    )
-                    await message.author.send(embed=embed)
-                except Exception:
-                    pass
-            
-            conn.close()
-            print(f"[Appeals] DM rejected from {message.author.id} - no active punishment found")
-            return
-        
-        conn = sqlite3.connect(DATABASE_NAME)
-        cur = conn.cursor()
-        
-        # Check for pending appeals only - allows new appeal if re-punished after approval
-        cur.execute('SELECT id, status FROM unban_requests WHERE user_id = ? AND status = "pending"', (message.author.id,))
-        existing = cur.fetchone()
-        if existing:
-            appeal_id, appeal_status = existing
-            conn.close()
-            try:
-                embed = discord.Embed(
-                    title=" Appeal Already Submitted",
-                    description="You already have a **pending** appeal. Please wait for staff review.",
-                    color=0xf39c12
-                )
-                embed.add_field(name=" Appeal ID", value=f"`#{appeal_id}`", inline=True)
-                embed.add_field(name=" Note", value="Any additional messages sent here will **NOT** be added to your appeal. Staff will review your original submission.", inline=False)
-                await message.author.send(embed=embed)
-            except Exception:
-                pass
->>>>>>> ecbdb246
             print(f"[Appeals] DM blocked for user {message.author.id} - existing pending appeal #{appeal_id}")
             return
         cur.execute('INSERT INTO unban_requests (user_id, reason) VALUES (?, ?)', (message.author.id, content))
